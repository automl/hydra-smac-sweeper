import time
import typing

import pandas as pd
from hydra.core.utils import JobStatus
from omegaconf import OmegaConf
from smac.configspace import Configuration
from smac.runhistory.runhistory import RunInfo, RunValue
from smac.tae import StatusType
from smac.tae.base import BaseRunner
from smac.tae.execute_func import ExecuteTAFuncDict
from submitit import Job

from hydra_plugins.hydra_smac_sweeper.submitit_smac_launcher import SubmititSmacLauncher
from hydra_plugins.hydra_smac_sweeper.utils.job_info import JobInfo

__copyright__ = "Copyright 2021, AutoML.org Freiburg-Hannover"
__license__ = "3-clause BSD"


def flatten_dict(d):
    return list(pd.json_normalize(d).T.to_dict().values())[0]


class SubmititRunner(BaseRunner):

    def __init__(
<<<<<<< HEAD
        self,
        ta: typing.Callable,
        launcher: SubmititSmacLauncher,
        n_jobs: int,
        budget_variable: typing.Optional[str] = None,
        output_directory: typing.Optional[str] = None,
        **kwargs
=======
            self,
            ta: typing.Callable,
            launcher: SubmititSmacLauncher,
            n_jobs: int,
            budget_variable: str,
            output_directory: typing.Optional[str] = None,
            **kwargs
>>>>>>> 499f473e
    ):
        single_worker = ExecuteTAFuncDict(ta=ta, **kwargs)
        super().__init__(
            ta=single_worker.ta,
            stats=single_worker.stats,
            run_obj=single_worker.run_obj,
            par_factor=single_worker.par_factor,
            cost_for_crash=single_worker.cost_for_crash,
            abort_on_first_run_crash=single_worker.abort_on_first_run_crash,
        )

        # The single worker, which is replicated on a need
        # basis to every compute node
        self.single_worker = single_worker

        self.output_directory = output_directory

        self.launcher = launcher
        self.n_jobs = n_jobs
        self.job_idx = 0
        self.running_job_info = []
        self.results: typing.List[JobInfo] = []
        self.base_cfg_flat = flatten_dict(OmegaConf.to_container(launcher.config, enum_to_str=True))
        self.budget_variable = budget_variable

        if launcher.params['progress'] == 'rich':
            # TODO: add rich to requirements
            from .utils.rich_progress import RichProgress
            self.progress_handler = RichProgress()
        else:
            self.progress_handler = None

    def submit_run(self, run_info: RunInfo) -> None:
        """This function submits a configuration
        embedded in a run_info object, and uses one of the workers
        to produce a result locally to each worker.
        The execution of a configuration follows this procedure:
        1.  SMBO/intensifier generates a run_info
        2.  SMBO calls submit_run so that a worker launches the run_info
        3.  submit_run internally calls self.run(). it does so via a call to self.run_wrapper()
        which contains common code that any run() method will otherwise have to implement, like
        capping check.
        Child classes must implement a run() method.
        All results will be only available locally to each worker, so the
        main node needs to collect them.

        Parameters
        ----------
        run_info: RunInfo
            An object containing the configuration and the necessary data to run it
        """
        # Check for resources or block till one is available
        assert self.launcher.config
        while not self._workers_available():
            self.wait()
            self._extract_completed_runs_from_futures()
        overrides = self._diff_overrides(run_info)
        if self.budget_variable is not None:
            overrides = [
                override + (f"{self.budget_variable}={run_info.budget}",) for override in overrides]
        jobs = self.launcher.launch(overrides, self.job_idx)

        for i, (override, job) in enumerate(zip(overrides, jobs)):
            idx = self.job_idx + i
            job_info = JobInfo(idx=idx, job=job, overrides=override, run_info=run_info)
            self.running_job_info.append(job_info)

        self.job_idx += len(jobs)

    def _diff_overrides(self, run_info: RunInfo):
        run_info_cfg_flat = flatten_dict(run_info.config.get_dictionary())

        diff_overrides = []
        for key, val in run_info_cfg_flat.items():
            if key in self.base_cfg_flat.keys():
                if val != self.base_cfg_flat[key]:
                    diff_overrides.append(f"{key}={val}")

            else:
                # list valued key?
                components = [i if not i.isnumeric() else int(i) for i in key.split('.')]
                key_intermediate = '.'.join(components[:-1])
                index = components[-1]
                val1 = self.base_cfg_flat[key_intermediate][index]
                if val != val1:
                    diff_overrides.append(f"{key}={val1}")

        # diff_overrides = [
        #     tuple(f"{key}={val1}"
        #           for key, val1 in run_info_cfg_flat.items()
        #           if key in self.base_cfg_flat.keys() and val1 != self.base_cfg_flat[key])]

        return [tuple(diff_overrides)]

    def _workers_available(self) -> bool:
        if len(self.running_job_info) < self.n_jobs:
            return True
        return False

    def get_finished_runs(self) -> typing.List[typing.Tuple[RunInfo, RunValue]]:
        """This method returns any finished configuration, and returns a list with
        the results of exercising the configurations. This class keeps populating results
        to self.results until a call to get_finished runs is done. In this case, the
        self.results list is emptied and all RunValues produced by running run() are
        returned.
        Returns
        -------
            List[RunInfo, RunValue]: A list of RunValues (and respective RunInfo), that is,
                the results of executing a run_info
            a submitted configuration
        """

        # Proactively see if more configs have finished
        self._extract_completed_runs_from_futures()

        results_list: typing.List[typing.Tuple[RunInfo, RunValue]] = []
        while self.results:
            # run_info, job = self.results.pop()
            job_info = self.results.pop()
            run_info, job = job_info.run_info, job_info.job
            ret = job.result()
            endtime = time.time()
            run_value = RunValue(cost=ret.return_value, time=endtime - job._start_time,
                                 status=StatusType.SUCCESS if ret.status == JobStatus.COMPLETED else StatusType.CRASHED,
                                 starttime=job._start_time, endtime=endtime, additional_info=None)
            results_list.append((run_info, run_value))
        return results_list

    def _extract_completed_runs_from_futures(self) -> None:
        """
        A run is over, when a future has done() equal true.
        This function collects the completed futures and move
        them from self.futures to self.results.
        We make sure futures never exceed the capacity of
        the scheduler
        """
        jobs_done = [job for job in self.running_job_info if job.done()]
        for job_info in jobs_done:
            # for future in futures:
            self.results.append(job_info)
            self.running_job_info.remove(job_info)

    def wait(self) -> None:
        """SMBO/intensifier might need to wait for runs to finish before making a decision.
        This class waits until 1 run completes
        """
        if len(self.running_job_info):

            if self.progress_handler is not None:
                progress_slurm_refresh_interval = self.launcher.params[
                    'progress_slurm_refresh_interval']
                job_idx, jobs, job_overrides = zip(
                    *[(j.idx, j.job, j.overrides) for j in self.running_job_info])
                self.progress_handler.loop(
                    job_idx, jobs, job_overrides,
                    auto_stop=False,
                    progress_slurm_refresh_interval=progress_slurm_refresh_interval,
<<<<<<< HEAD
                    return_first_finished=True
                    )
=======
                    return_first_finished=False
                    # TODO this is not working currently because jobs can be finished in between
                )
>>>>>>> 499f473e
            else:
                while True:
                    if any([[f.done() for f in self.running_job_info]]):
                        return

                    time.sleep(1)

    def pending_runs(self) -> bool:
        """
        Whether or not there are configs still running. Generally if the runner is serial,
        launching a run instantly returns it's result. On parallel runners, there might
        be pending configurations to complete.
        """
        # If there are futures available, it translates
        # to runs still not finished/processed
        return len(self.running_job_info) > 0

    def run(
            self, config: Configuration,
            instance: str,
            cutoff: typing.Optional[float] = None,
            seed: int = 12345,
            budget: typing.Optional[float] = None,
            instance_specific: str = "0",
    ) -> typing.Tuple[StatusType, float, float, typing.Dict]:
        """
        This method only complies with the abstract parent class. In the parallel case,
        we call the single worker run() method
        Parameters
        ----------
            config : Configuration
                dictionary param -> value
            instance : string
                problem instance
            cutoff : float, optional
                Wallclock time limit of the target algorithm. If no value is
                provided no limit will be enforced.
            seed : int
                random seed
            budget : float, optional
                A positive, real-valued number representing an arbitrary limit to the target
                algorithm. Handled by the target algorithm internally
            instance_specific: str
                instance specific information (e.g., domain file or solution)
        Returns
        -------
            status: enum of StatusType (int)
                {SUCCESS, TIMEOUT, CRASHED, ABORT}
            cost: float
                cost/regret/quality (float) (None, if not returned by TA)
            runtime: float
                runtime (None if not returned by TA)
            additional_info: dict
                all further additional run information
        """
        return self.single_worker.run(
            config=config,
            instance=instance,
            cutoff=cutoff,
            seed=seed,
            budget=budget,
            instance_specific=instance_specific,
        )

    def num_workers(self) -> int:
        return self.n_jobs<|MERGE_RESOLUTION|>--- conflicted
+++ resolved
@@ -25,15 +25,6 @@
 class SubmititRunner(BaseRunner):
 
     def __init__(
-<<<<<<< HEAD
-        self,
-        ta: typing.Callable,
-        launcher: SubmititSmacLauncher,
-        n_jobs: int,
-        budget_variable: typing.Optional[str] = None,
-        output_directory: typing.Optional[str] = None,
-        **kwargs
-=======
             self,
             ta: typing.Callable,
             launcher: SubmititSmacLauncher,
@@ -41,7 +32,6 @@
             budget_variable: str,
             output_directory: typing.Optional[str] = None,
             **kwargs
->>>>>>> 499f473e
     ):
         single_worker = ExecuteTAFuncDict(ta=ta, **kwargs)
         super().__init__(
@@ -199,14 +189,11 @@
                     job_idx, jobs, job_overrides,
                     auto_stop=False,
                     progress_slurm_refresh_interval=progress_slurm_refresh_interval,
-<<<<<<< HEAD
-                    return_first_finished=True
-                    )
-=======
+
                     return_first_finished=False
                     # TODO this is not working currently because jobs can be finished in between
                 )
->>>>>>> 499f473e
+
             else:
                 while True:
                     if any([[f.done() for f in self.running_job_info]]):
